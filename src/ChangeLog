--- conflicted
+++ resolved
@@ -1,24 +1,21 @@
 2008-04-18  Joost Kremers  <joostkremers@yahoo.com>
 
-<<<<<<< HEAD
 	* ebib.el (ebib-search-next): changed $ in search string to space:
 	with ebib-index-display-fields, index entries now have a space
 	after the entry key.
-=======
-	* ebib.el (ebib-call-file-viewer): new.
+	(ebib-call-file-viewer): new.
 	(ebib-file-regexp): added a space to the regexp. (!)
 	(ebib-browse-url-in-field): changed the doc string.
 	(ebib-view-file-in-field): new.
 	(ebib-view-file-in-field): new. bound to 'f' in the entry buffer.
 	(ebib-file-associations): changed default value: paths removed
-	from the programs. start-process searches the user's PATH.
+	from the programs, as start-process searches the user's PATH.
 
 2008-04-17  Joost Kremers  <joostkremers@yahoo.com>
 
 	* ebib.el (ebib-view-file): new. bound to 'f' in the index
 	buffer. (which means that 'f' is no longer bound to
 	ebib-print-filename.
->>>>>>> bd51732e
 
 2008-04-11  Joost Kremers  <joostkremers@yahoo.com>
 
