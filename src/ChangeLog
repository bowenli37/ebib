--- conflicted
+++ resolved
@@ -1,4 +1,22 @@
-<<<<<<< HEAD
+2008-04-11  Joost Kremers  <joostkremers@yahoo.com>
+
+	* ebib.el (ebib-add-entry): used ebib-display-entry to insert the
+	new entry in the buffer.
+
+2008-04-11  Joost Kremers  <joostkremers@yahoo.com>
+
+	* ebib.el (ebib-add-entry): inserted a space in the format string
+	that puts the new entry key into the buffer. this way
+	ebib-set-index-highlight doesn't put the end of the highlight at
+	the next line.
+
+2008-03-26  Joost Kremers  <joostkremers@yahoo.com>
+
+	* ebib.el (ebib-index-mode): set truncate-lines to t, which works
+	better if ebib-index-dislay-fields is set.
+	(ebib-set-index-highlight): changed so that it highlights the
+	entire line if ebib-index-display-fields is set.
+
 2008-03-25  Joost Kremers  <joostkremers@yahoo.com>
 
 	* ebib.el (ebib-additional-fields): added 'file' to the default
@@ -8,26 +26,6 @@
 	(ebib-file-associations): new.
 	(ebib-file-regexp): new.
 	(ebib-file-search-dirs): new.
-=======
-2008-04-11  Joost Kremers  <joostkremers@yahoo.com>
-
-	* ebib.el (ebib-add-entry): used ebib-display-entry to insert the
-	new entry in the buffer.
-
-2008-04-11  Joost Kremers  <joostkremers@yahoo.com>
-
-	* ebib.el (ebib-add-entry): inserted a space in the format string
-	that puts the new entry key into the buffer. this way
-	ebib-set-index-highlight doesn't put the end of the highlight at
-	the next line.
-
-2008-03-26  Joost Kremers  <joostkremers@yahoo.com>
-
-	* ebib.el (ebib-index-mode): set truncate-lines to t, which works
-	better if ebib-index-dislay-fields is set.
-	(ebib-set-index-highlight): changed so that it highlights the
-	entire line if ebib-index-display-fields is set.
->>>>>>> 12688b85
 
 2008-03-19  Joost Kremers  <joostkremers@yahoo.com>
 
